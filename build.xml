--- conflicted
+++ resolved
@@ -51,11 +51,7 @@
 
     <description>The Apache POI project Ant build.</description>
 
-<<<<<<< HEAD
     <property name="version.id" value="3.10-FINAL"/>
-=======
-    <property name="version.id" value="3.11-beta1"/>
->>>>>>> bd3cd224
 
     <property environment="env"/>
     <!-- the repository to download jars from -->
